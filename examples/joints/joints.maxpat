--- conflicted
+++ resolved
@@ -1595,7 +1595,6 @@
 			}
 , 			{
 				"patchline" : 				{
-<<<<<<< HEAD
 					"destination" : [ "obj-19", 0 ],
 					"disabled" : 0,
 					"hidden" : 0,
@@ -1615,9 +1614,6 @@
 , 			{
 				"patchline" : 				{
 					"destination" : [ "obj-34", 0 ],
-=======
-					"destination" : [ "obj-41", 1 ],
->>>>>>> 919d0a12
 					"disabled" : 0,
 					"hidden" : 0,
 					"source" : [ "obj-7", 0 ]
