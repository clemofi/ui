{
	"patcher" : 	{
		"fileversion" : 1,
		"appversion" : 		{
			"major" : 6,
			"minor" : 1,
			"revision" : 4,
			"architecture" : "x86"
		}
,
<<<<<<< HEAD
		"rect" : [ 440.0, 44.0, 579.0, 662.0 ],
=======
		"rect" : [ 502.0, 55.0, 1080.0, 798.0 ],
>>>>>>> 0d86b4a1
		"bglocked" : 0,
		"openinpresentation" : 0,
		"default_fontsize" : 12.0,
		"default_fontface" : 0,
		"default_fontname" : "Avenir Medium",
		"gridonopen" : 0,
		"gridsize" : [ 10.0, 10.0 ],
		"gridsnaponopen" : 0,
		"statusbarvisible" : 2,
		"toolbarvisible" : 1,
		"boxanimatetime" : 200,
		"imprint" : 0,
		"enablehscroll" : 1,
		"enablevscroll" : 1,
		"devicewidth" : 0.0,
		"description" : "",
		"digest" : "",
		"tags" : "",
		"boxes" : [ 			{
				"box" : 				{
					"id" : "obj-21",
					"maxclass" : "multislider",
					"numinlets" : 1,
					"numoutlets" : 2,
					"outlettype" : [ "", "" ],
					"parameter_enable" : 0,
					"patching_rect" : [ 180.0, 264.5, 216.0, 102.0 ],
					"presentation" : 1,
					"presentation_rect" : [ 180.0, 256.5, 216.0, 102.0 ],
					"size" : 16,
					"varname" : "multislidernx9113164"
				}

			}
, 			{
				"box" : 				{
					"fontname" : "Avenir Medium",
					"fontsize" : 18.0,
					"frgb" : 0.0,
					"id" : "obj-71",
					"linecount" : 2,
					"maxclass" : "comment",
					"numinlets" : 1,
					"numoutlets" : 0,
					"patching_rect" : [ 606.0, 55.5, 248.0, 56.0 ],
					"presentation_rect" : [ 731.0, 73.0, 0.0, 0.0 ],
					"text" : "3) Generated QR Code should load from kaywa.com",
					"varname" : "commentnx5523134"
				}

			}
, 			{
				"box" : 				{
					"fontname" : "Avenir Medium",
					"fontsize" : 18.0,
					"frgb" : 0.0,
					"id" : "obj-68",
					"maxclass" : "comment",
					"numinlets" : 1,
					"numoutlets" : 0,
					"patching_rect" : [ 662.0, 737.0, 221.0, 31.0 ],
					"presentation_rect" : [ 662.0, 734.0, 0.0, 0.0 ],
					"text" : "2) Get QR Code",
					"varname" : "commentnx398747"
				}

			}
, 			{
				"box" : 				{
					"fontname" : "Avenir Medium",
					"fontsize" : 18.0,
					"frgb" : 0.0,
					"id" : "obj-66",
					"maxclass" : "comment",
					"numinlets" : 1,
					"numoutlets" : 0,
					"patching_rect" : [ 531.0, 549.0, 221.0, 31.0 ],
					"text" : "1) Select your IP Address",
					"varname" : "commentnx192371"
				}

			}
, 			{
				"box" : 				{
					"fontname" : "Avenir Medium",
					"fontsize" : 12.0,
					"frgb" : 0.0,
					"id" : "obj-64",
					"maxclass" : "comment",
					"numinlets" : 1,
					"numoutlets" : 0,
					"patching_rect" : [ 580.0, 27.5, 323.0, 23.0 ],
					"text" : "Messy Hack until we make a Max QR Code Generator.",
					"varname" : "commentnx2487715"
				}

			}
, 			{
				"box" : 				{
					"fontname" : "Avenir Medium",
					"fontsize" : 12.0,
					"id" : "obj-58",
					"maxclass" : "newobj",
					"numinlets" : 1,
					"numoutlets" : 1,
					"outlettype" : [ "" ],
					"patching_rect" : [ 651.0, 481.5, 75.0, 23.0 ],
					"text" : "fromsymbol"
				}

			}
, 			{
				"box" : 				{
					"fontname" : "Avenir Medium",
					"fontsize" : 12.0,
					"id" : "obj-57",
					"maxclass" : "newobj",
					"numinlets" : 1,
					"numoutlets" : 1,
					"outlettype" : [ "" ],
					"patching_rect" : [ 651.0, 508.5, 74.0, 23.0 ],
					"text" : "prepend url"
				}

			}
, 			{
				"box" : 				{
					"fontname" : "Avenir Medium",
					"fontsize" : 12.0,
					"id" : "obj-56",
					"linecount" : 3,
					"maxclass" : "message",
					"numinlets" : 2,
					"numoutlets" : 1,
					"outlettype" : [ "" ],
<<<<<<< HEAD
					"patching_rect" : [ 10.0, 484.5, 129.0, 21.0 ],
					"text" : "send a message!",
					"varname" : "messagenx5976729"
=======
					"patching_rect" : [ 707.0, 413.5, 363.0, 54.0 ],
					"text" : "\"http://qrfree.kaywa.com/?l=1&s=8&d=http%3A%2F%2F192.168.20.107%2FNEXUS%2FnexusUp%2FnexusUp.html alt=QRCode/\"",
					"varname" : "messagenx9626595"
				}

			}
, 			{
				"box" : 				{
					"fontname" : "Avenir Medium",
					"fontsize" : 12.0,
					"id" : "obj-53",
					"maxclass" : "newobj",
					"numinlets" : 2,
					"numoutlets" : 2,
					"outlettype" : [ "", "" ],
					"patching_rect" : [ 651.0, 444.5, 55.0, 23.0 ],
					"text" : "route qr"
				}

			}
, 			{
				"box" : 				{
					"fontname" : "Avenir Medium",
					"fontsize" : 12.0,
					"id" : "obj-50",
					"maxclass" : "message",
					"numinlets" : 2,
					"numoutlets" : 1,
					"outlettype" : [ "" ],
					"patching_rect" : [ 568.0, 747.0, 76.0, 21.0 ],
					"text" : "getQRCode",
					"varname" : "messagenx9160921"
				}

			}
, 			{
				"box" : 				{
					"fontname" : "Avenir Medium",
					"fontsize" : 12.0,
					"id" : "obj-46",
					"maxclass" : "newobj",
					"numinlets" : 1,
					"numoutlets" : 1,
					"outlettype" : [ "" ],
					"patching_rect" : [ 580.0, 705.0, 70.0, 23.0 ],
					"text" : "prepend ip"
				}

			}
, 			{
				"box" : 				{
					"fontname" : "Arial",
					"fontsize" : 12.0,
					"frgb" : 0.0,
					"id" : "obj-38",
					"maxclass" : "comment",
					"numinlets" : 1,
					"numoutlets" : 0,
					"patching_rect" : [ 647.0, 679.0, 104.0, 20.0 ],
					"text" : "IP addresses",
					"varname" : "commentnx1473790"
				}

			}
, 			{
				"box" : 				{
					"fontname" : "Arial",
					"fontsize" : 12.0,
					"frgb" : 0.0,
					"id" : "obj-14",
					"maxclass" : "comment",
					"numinlets" : 1,
					"numoutlets" : 0,
					"patching_rect" : [ 707.0, 640.0, 131.0, 20.0 ],
					"text" : "network interfaces",
					"varname" : "commentnx9612855"
				}

			}
, 			{
				"box" : 				{
					"fontname" : "Arial",
					"fontsize" : 12.0,
					"id" : "obj-40",
					"items" : [ "fe80:0:0:0:22c9:d0ff:fe49:609%4", ",", "192.168.20.107" ],
					"labelclick" : 1,
					"maxclass" : "umenu",
					"numinlets" : 1,
					"numoutlets" : 3,
					"outlettype" : [ "int", "", "" ],
					"parameter_enable" : 0,
					"patching_rect" : [ 535.0, 678.0, 109.0, 20.0 ]
				}

			}
, 			{
				"box" : 				{
					"fontname" : "Arial",
					"fontsize" : 12.0,
					"id" : "obj-41",
					"items" : [ "en0", ",", "lo0" ],
					"labelclick" : 1,
					"maxclass" : "umenu",
					"numinlets" : 1,
					"numoutlets" : 3,
					"outlettype" : [ "int", "", "" ],
					"parameter_enable" : 0,
					"patching_rect" : [ 603.0, 642.0, 100.0, 20.0 ]
				}

			}
, 			{
				"box" : 				{
					"id" : "obj-42",
					"maxclass" : "button",
					"numinlets" : 1,
					"numoutlets" : 1,
					"outlettype" : [ "bang" ],
					"patching_rect" : [ 535.0, 579.0, 20.0, 20.0 ],
					"varname" : "buttonnx7424983"
				}

			}
, 			{
				"box" : 				{
					"fontname" : "Arial",
					"fontsize" : 12.0,
					"id" : "obj-44",
					"maxclass" : "newobj",
					"numinlets" : 1,
					"numoutlets" : 2,
					"outlettype" : [ "", "" ],
					"patching_rect" : [ 535.0, 614.0, 87.0, 20.0 ],
					"text" : "mxj net.local"
				}

			}
, 			{
				"box" : 				{
					"fontname" : "Arial",
					"fontsize" : 12.0,
					"frgb" : 0.0,
					"id" : "obj-45",
					"maxclass" : "comment",
					"numinlets" : 1,
					"numoutlets" : 0,
					"patching_rect" : [ 555.0, 579.0, 393.0, 20.0 ],
					"text" : "bang here to get the interface + IP information for this computer",
					"varname" : "commentnx4880303"
				}

			}
, 			{
				"box" : 				{
					"color" : [ 1.0, 1.0, 1.0, 1.0 ],
					"fontname" : "Avenir Medium",
					"fontsize" : 12.0,
					"id" : "obj-13",
					"maxclass" : "jweb",
					"numinlets" : 1,
					"numoutlets" : 1,
					"outlettype" : [ "" ],
					"patching_rect" : [ 580.0, 110.0, 280.0, 280.0 ],
					"url" : "http://qrfree.kaywa.com/?l=1&s=8&d=http%3A%2F%2F192.168.20.107%2FNEXUS%2FnexusUp%2FnexusUp.html"
>>>>>>> 0d86b4a1
				}

			}
, 			{
				"box" : 				{
					"fontname" : "Avenir Medium",
					"fontsize" : 12.0,
					"id" : "obj-18",
					"maxclass" : "newobj",
					"numinlets" : 2,
					"numoutlets" : 1,
					"outlettype" : [ "" ],
					"patching_rect" : [ 430.0, 429.0, 65.0, 23.0 ],
					"text" : "pipe 1000"
				}

			}
, 			{
				"box" : 				{
					"fontname" : "Avenir Medium",
					"fontsize" : 12.0,
					"frgb" : 0.0,
					"id" : "obj-17",
					"linecount" : 3,
					"maxclass" : "comment",
					"numinlets" : 1,
					"numoutlets" : 0,
					"patching_rect" : [ 10.0, 389.0, 161.0, 56.0 ],
					"presentation" : 1,
					"presentation_linecount" : 3,
					"presentation_rect" : [ 339.0, 10.0, 150.0, 56.0 ],
					"text" : "nexus up test patch. yup, text wraps around and around",
					"varname" : "commentnx5204138"
				}

			}
, 			{
				"box" : 				{
					"fontname" : "Avenir Medium",
					"fontsize" : 12.0,
					"id" : "obj-11",
					"maxclass" : "message",
					"numinlets" : 2,
					"numoutlets" : 1,
					"outlettype" : [ "" ],
					"patching_rect" : [ 10.0, 362.0, 101.0, 21.0 ],
					"presentation" : 1,
					"presentation_linecount" : 2,
					"presentation_rect" : [ 342.5, 10.0, 84.0, 37.0 ],
					"text" : "send a message!",
					"varname" : "messagenx1619191"
				}

			}
, 			{
				"box" : 				{
					"fontname" : "Avenir Medium",
					"fontsize" : 12.0,
					"id" : "obj-8",
					"maxclass" : "message",
					"numinlets" : 2,
					"numoutlets" : 1,
					"outlettype" : [ "" ],
					"patching_rect" : [ 531.0, 459.0, 120.0, 21.0 ],
					"text" : "getMaxpatAsJSON",
					"varname" : "messagenx6308752"
				}

			}
, 			{
				"box" : 				{
					"fontname" : "Avenir Medium",
					"fontsize" : 12.0,
					"id" : "obj-70",
					"maxclass" : "newobj",
					"numinlets" : 2,
					"numoutlets" : 1,
					"outlettype" : [ "" ],
					"patching_rect" : [ 330.0, 429.0, 66.0, 23.0 ],
					"text" : "pipe 2000"
				}

			}
, 			{
				"box" : 				{
					"id" : "obj-69",
					"maxclass" : "button",
					"numinlets" : 1,
					"numoutlets" : 1,
					"outlettype" : [ "bang" ],
					"patching_rect" : [ 330.0, 389.0, 20.0, 20.0 ],
					"varname" : "buttonnx9780599"
				}

			}
, 			{
				"box" : 				{
					"fontname" : "Avenir Medium",
					"fontsize" : 12.0,
					"id" : "obj-67",
					"maxclass" : "newobj",
					"numinlets" : 0,
					"numoutlets" : 1,
					"outlettype" : [ "bang" ],
					"patcher" : 					{
						"fileversion" : 1,
						"appversion" : 						{
							"major" : 6,
							"minor" : 1,
							"revision" : 4,
							"architecture" : "x86"
						}
,
						"rect" : [ 25.0, 69.0, 850.0, 553.0 ],
						"bglocked" : 0,
						"openinpresentation" : 0,
						"default_fontsize" : 12.0,
						"default_fontface" : 0,
						"default_fontname" : "Gill Sans",
						"gridonopen" : 0,
						"gridsize" : [ 15.0, 15.0 ],
						"gridsnaponopen" : 0,
						"statusbarvisible" : 2,
						"toolbarvisible" : 1,
						"boxanimatetime" : 200,
						"imprint" : 0,
						"enablehscroll" : 1,
						"enablevscroll" : 1,
						"devicewidth" : 0.0,
						"description" : "",
						"digest" : "",
						"tags" : "",
						"boxes" : [ 							{
								"box" : 								{
									"fontname" : "Gill Sans",
									"fontsize" : 12.0,
									"frgb" : 0.0,
									"id" : "obj-2",
									"maxclass" : "comment",
									"numinlets" : 1,
									"numoutlets" : 0,
									"patching_rect" : [ 180.0, 0.0, 150.0, 20.0 ],
									"text" : "drop a file to get path"
								}

							}
, 							{
								"box" : 								{
									"fontname" : "Avenir Medium",
									"fontsize" : 12.0,
									"id" : "obj-17",
									"linecount" : 4,
									"maxclass" : "message",
									"numinlets" : 2,
									"numoutlets" : 1,
									"outlettype" : [ "" ],
									"patching_rect" : [ 50.0, 120.0, 144.0, 70.0 ],
									"text" : "\"Macintosh HD:/Library/WebServer/Documents/NEXUS_GIT/nexusUp/\"",
									"varname" : "messagenx1188012"
								}

							}
, 							{
								"box" : 								{
									"fontname" : "Avenir Medium",
									"fontsize" : 12.0,
									"id" : "obj-14",
									"maxclass" : "newobj",
									"numinlets" : 1,
									"numoutlets" : 1,
									"outlettype" : [ "" ],
									"patching_rect" : [ 195.0, 210.0, 120.0, 23.0 ],
									"text" : "prepend setFilePath"
								}

							}
, 							{
								"box" : 								{
									"id" : "obj-13",
									"maxclass" : "dropfile",
									"numinlets" : 1,
									"numoutlets" : 2,
									"outlettype" : [ "", "" ],
									"patching_rect" : [ 195.0, 15.0, 171.0, 87.0 ]
								}

							}
, 							{
								"box" : 								{
									"fontname" : "Avenir Medium",
									"fontsize" : 12.0,
									"id" : "obj-74",
									"maxclass" : "flonum",
									"numinlets" : 1,
									"numoutlets" : 2,
									"outlettype" : [ "float", "bang" ],
									"parameter_enable" : 0,
									"patching_rect" : [ 444.0, 119.0, 50.0, 23.0 ]
								}

							}
, 							{
								"box" : 								{
									"fontname" : "Avenir Medium",
									"fontsize" : 12.0,
									"id" : "obj-72",
									"maxclass" : "message",
									"numinlets" : 2,
									"numoutlets" : 1,
									"outlettype" : [ "" ],
									"patching_rect" : [ 438.0, 150.0, 100.0, 21.0 ],
									"text" : "setDial dial_1 $1",
									"varname" : "messagenx8138740"
								}

							}
, 							{
								"box" : 								{
									"fontname" : "Avenir Medium",
									"fontsize" : 12.0,
									"id" : "obj-57",
									"maxclass" : "message",
									"numinlets" : 2,
									"numoutlets" : 1,
									"outlettype" : [ "" ],
									"patching_rect" : [ 600.0, 270.0, 141.0, 21.0 ],
									"text" : "createUDPReceive 7070",
									"varname" : "messagenx9830064"
								}

							}
, 							{
								"box" : 								{
									"fontname" : "Avenir Medium",
									"fontsize" : 12.0,
									"id" : "obj-11",
									"maxclass" : "message",
									"numinlets" : 2,
									"numoutlets" : 1,
									"outlettype" : [ "" ],
									"patching_rect" : [ 555.0, 195.0, 78.0, 21.0 ],
									"text" : "addButton 5",
									"varname" : "messagenx6238592"
								}

							}
, 							{
								"box" : 								{
									"id" : "obj-8",
									"maxclass" : "button",
									"numinlets" : 1,
									"numoutlets" : 1,
									"outlettype" : [ "bang" ],
									"patching_rect" : [ 360.0, 210.0, 20.0, 20.0 ],
									"varname" : "buttonnx8647269"
								}

							}
, 							{
								"box" : 								{
									"comment" : "",
									"id" : "obj-66",
									"maxclass" : "outlet",
									"numinlets" : 1,
									"numoutlets" : 0,
									"patching_rect" : [ 399.599976, 373.0, 25.0, 25.0 ]
								}

							}
 ],
						"lines" : [ 							{
								"patchline" : 								{
									"destination" : [ "obj-66", 0 ],
									"disabled" : 0,
									"hidden" : 0,
									"source" : [ "obj-11", 0 ]
								}

							}
, 							{
								"patchline" : 								{
									"destination" : [ "obj-14", 0 ],
									"disabled" : 0,
									"hidden" : 0,
									"source" : [ "obj-13", 0 ]
								}

							}
, 							{
								"patchline" : 								{
									"destination" : [ "obj-17", 1 ],
									"disabled" : 0,
									"hidden" : 0,
									"source" : [ "obj-13", 0 ]
								}

							}
, 							{
								"patchline" : 								{
									"destination" : [ "obj-66", 0 ],
									"disabled" : 0,
									"hidden" : 0,
									"source" : [ "obj-14", 0 ]
								}

							}
, 							{
								"patchline" : 								{
									"destination" : [ "obj-14", 0 ],
									"disabled" : 0,
									"hidden" : 0,
									"source" : [ "obj-17", 0 ]
								}

							}
, 							{
								"patchline" : 								{
									"destination" : [ "obj-66", 0 ],
									"disabled" : 0,
									"hidden" : 0,
									"source" : [ "obj-57", 0 ]
								}

							}
, 							{
								"patchline" : 								{
									"destination" : [ "obj-66", 0 ],
									"disabled" : 0,
									"hidden" : 0,
									"source" : [ "obj-72", 0 ]
								}

							}
, 							{
								"patchline" : 								{
									"destination" : [ "obj-72", 0 ],
									"disabled" : 0,
									"hidden" : 0,
									"source" : [ "obj-74", 0 ]
								}

							}
, 							{
								"patchline" : 								{
									"destination" : [ "obj-66", 0 ],
									"disabled" : 0,
									"hidden" : 0,
									"source" : [ "obj-8", 0 ]
								}

							}
 ]
					}
,
					"patching_rect" : [ 180.0, 459.0, 69.0, 23.0 ],
					"saved_object_attributes" : 					{
						"default_fontface" : 0,
						"default_fontname" : "Gill Sans",
						"default_fontsize" : 12.0,
						"description" : "",
						"digest" : "",
						"fontface" : 0,
						"fontname" : "Gill Sans",
						"fontsize" : 12.0,
						"globalpatchername" : "",
						"tags" : ""
					}
,
					"text" : "p methods"
				}

			}
, 			{
				"box" : 				{
					"fontname" : "Avenir Medium",
					"fontsize" : 12.0,
					"id" : "obj-39",
					"maxclass" : "number",
					"numinlets" : 1,
					"numoutlets" : 2,
					"outlettype" : [ "int", "bang" ],
					"parameter_enable" : 0,
					"patching_rect" : [ 180.0, 232.0, 50.0, 23.0 ],
					"presentation" : 1,
					"presentation_rect" : [ 230.0, 240.0, 50.0, 23.0 ],
					"varname" : "numbernx6136024"
				}

			}
, 			{
				"box" : 				{
					"fontname" : "Avenir Medium",
					"fontsize" : 30.0,
					"id" : "obj-35",
					"maxclass" : "number",
					"numinlets" : 1,
					"numoutlets" : 2,
					"outlettype" : [ "int", "bang" ],
					"parameter_enable" : 0,
					"patching_rect" : [ 180.0, 177.0, 111.0, 47.0 ],
					"presentation" : 1,
					"presentation_rect" : [ 230.0, 180.0, 111.0, 47.0 ],
					"varname" : "numbernx5443238"
				}

			}
, 			{
				"box" : 				{
					"fontname" : "Avenir Medium",
					"fontsize" : 12.0,
					"frgb" : 0.0,
					"id" : "obj-34",
					"linecount" : 3,
					"maxclass" : "comment",
					"numinlets" : 1,
					"numoutlets" : 0,
					"patching_rect" : [ 381.0, 549.0, 150.0, 56.0 ],
					"text" : "nx objs to make:\npanel\nmeter",
					"varname" : "commentnx7864454"
				}

			}
, 			{
				"box" : 				{
					"id" : "obj-32",
					"maxclass" : "kslider",
					"numinlets" : 2,
					"numoutlets" : 2,
					"outlettype" : [ "int", "int" ],
					"parameter_enable" : 0,
					"patching_rect" : [ 170.0, 110.0, 196.0, 60.0 ],
					"presentation" : 1,
					"presentation_rect" : [ 170.0, 110.0, 196.0, 60.0 ],
					"range" : 24,
					"varname" : "kslidernx3413129"
				}

			}
, 			{
				"box" : 				{
					"id" : "obj-30",
					"maxclass" : "live.toggle",
					"numinlets" : 1,
					"numoutlets" : 1,
					"outlettype" : [ "" ],
					"parameter_enable" : 1,
					"patching_rect" : [ 140.0, 170.0, 29.0, 35.0 ],
					"presentation" : 1,
					"presentation_rect" : [ 140.0, 170.0, 29.0, 29.0 ],
					"saved_attribute_attributes" : 					{
						"valueof" : 						{
							"parameter_longname" : "live.toggle[1]",
							"parameter_shortname" : "live.toggle",
							"parameter_type" : 2,
							"parameter_mmax" : 1.0,
							"parameter_enum" : [ "off", "on" ]
						}

					}
,
					"varname" : "togglenx5872156"
				}

			}
, 			{
				"box" : 				{
					"id" : "obj-28",
					"maxclass" : "live.toggle",
					"numinlets" : 1,
					"numoutlets" : 1,
					"outlettype" : [ "" ],
					"parameter_enable" : 1,
					"patching_rect" : [ 110.0, 170.0, 29.0, 35.0 ],
					"presentation" : 1,
					"presentation_rect" : [ 110.0, 170.0, 29.0, 29.0 ],
					"saved_attribute_attributes" : 					{
						"valueof" : 						{
							"parameter_longname" : "live.toggle",
							"parameter_shortname" : "live.toggle",
							"parameter_type" : 2,
							"parameter_mmax" : 1.0,
							"parameter_enum" : [ "off", "on" ]
						}

					}
,
					"varname" : "togglenx8007270"
				}

			}
, 			{
				"box" : 				{
					"id" : "obj-27",
					"maxclass" : "live.button",
					"numinlets" : 1,
					"numoutlets" : 1,
					"outlettype" : [ "" ],
					"parameter_enable" : 1,
					"patching_rect" : [ 300.0, 70.0, 28.0, 36.0 ],
					"presentation" : 1,
					"presentation_rect" : [ 300.0, 70.0, 29.0, 29.0 ],
					"saved_attribute_attributes" : 					{
						"valueof" : 						{
							"parameter_longname" : "live.button[1]",
							"parameter_shortname" : "live.button",
							"parameter_type" : 2,
							"parameter_mmax" : 1.0,
							"parameter_enum" : [ "off", "on" ]
						}

					}
,
					"varname" : "buttonnx3707231"
				}

			}
, 			{
				"box" : 				{
					"id" : "obj-26",
					"maxclass" : "live.dial",
					"numinlets" : 1,
					"numoutlets" : 2,
					"outlettype" : [ "", "float" ],
					"parameter_enable" : 1,
					"patching_rect" : [ 110.0, 60.0, 49.0, 47.0 ],
					"presentation" : 1,
					"presentation_rect" : [ 110.0, 60.0, 44.0, 47.0 ],
					"saved_attribute_attributes" : 					{
						"valueof" : 						{
							"parameter_longname" : "live.dial",
							"parameter_shortname" : "live.dial",
							"parameter_type" : 0,
							"parameter_unitstyle" : 0
						}

					}
,
					"varname" : "dialnx4682977"
				}

			}
, 			{
				"box" : 				{
					"id" : "obj-25",
					"maxclass" : "live.button",
					"numinlets" : 1,
					"numoutlets" : 1,
					"outlettype" : [ "" ],
					"parameter_enable" : 1,
					"patching_rect" : [ 270.0, 70.0, 28.0, 36.0 ],
					"presentation" : 1,
					"presentation_rect" : [ 270.0, 70.0, 29.0, 29.0 ],
					"saved_attribute_attributes" : 					{
						"valueof" : 						{
							"parameter_longname" : "live.button",
							"parameter_shortname" : "live.button",
							"parameter_type" : 2,
							"parameter_mmax" : 1.0,
							"parameter_enum" : [ "off", "on" ]
						}

					}
,
					"varname" : "buttonnx3311435"
				}

			}
, 			{
				"box" : 				{
					"id" : "obj-24",
					"maxclass" : "live.slider",
					"numinlets" : 1,
					"numoutlets" : 2,
					"outlettype" : [ "", "float" ],
					"parameter_enable" : 1,
					"patching_rect" : [ 138.862534, 210.0, 36.0, 82.0 ],
					"presentation" : 1,
					"presentation_rect" : [ 180.0, 210.0, 41.0, 136.0 ],
					"saved_attribute_attributes" : 					{
						"valueof" : 						{
							"parameter_longname" : "live.slider",
							"parameter_shortname" : "live.slider",
							"parameter_type" : 0,
							"parameter_unitstyle" : 0
						}

					}
,
					"varname" : "slidernx136131"
				}

			}
, 			{
				"box" : 				{
					"id" : "obj-22",
					"maxclass" : "gain~",
					"numinlets" : 2,
					"numoutlets" : 2,
					"outlettype" : [ "signal", "int" ],
					"parameter_enable" : 0,
					"patching_rect" : [ 96.004776, 210.0, 36.539806, 140.0 ],
					"presentation" : 1,
					"presentation_rect" : [ 110.0, 210.0, 20.0, 140.0 ],
					"varname" : "slidernx2325291"
				}

			}
, 			{
				"box" : 				{
					"id" : "obj-20",
					"maxclass" : "slider",
					"numinlets" : 1,
					"numoutlets" : 1,
					"outlettype" : [ "" ],
					"parameter_enable" : 0,
					"patching_rect" : [ 52.437366, 210.0, 36.419319, 82.0 ],
					"presentation" : 1,
					"presentation_rect" : [ 60.0, 210.0, 22.0, 77.0 ],
					"varname" : "slider2"
				}

			}
, 			{
				"box" : 				{
					"id" : "obj-19",
					"maxclass" : "slider",
					"numinlets" : 1,
					"numoutlets" : 1,
					"outlettype" : [ "" ],
					"parameter_enable" : 0,
					"patching_rect" : [ 10.0, 210.0, 36.5, 140.0 ],
					"presentation" : 1,
					"presentation_rect" : [ 10.0, 210.0, 41.0, 140.0 ],
					"varname" : "slider1"
				}

			}
, 			{
				"box" : 				{
					"id" : "obj-16",
					"maxclass" : "toggle",
					"numinlets" : 1,
					"numoutlets" : 1,
					"outlettype" : [ "int" ],
					"parameter_enable" : 0,
					"patching_rect" : [ 110.0, 110.0, 59.0, 59.0 ],
					"presentation" : 1,
					"presentation_rect" : [ 110.0, 110.0, 59.0, 59.0 ],
					"varname" : "toggle2"
				}

			}
, 			{
				"box" : 				{
					"id" : "obj-36",
					"maxclass" : "toggle",
					"numinlets" : 1,
					"numoutlets" : 1,
					"outlettype" : [ "int" ],
					"parameter_enable" : 0,
					"patching_rect" : [ 10.0, 110.0, 95.0, 95.0 ],
					"presentation" : 1,
					"presentation_rect" : [ 10.0, 110.0, 95.0, 95.0 ],
					"varname" : "toggle1"
				}

			}
, 			{
				"box" : 				{
					"id" : "obj-31",
					"maxclass" : "dial",
					"numinlets" : 1,
					"numoutlets" : 1,
					"outlettype" : [ "float" ],
					"parameter_enable" : 0,
					"patching_rect" : [ 110.0, 10.0, 49.0, 49.0 ],
					"presentation" : 1,
					"presentation_rect" : [ 110.0, 10.0, 49.0, 49.0 ],
					"varname" : "dial_small"
				}

			}
, 			{
				"box" : 				{
					"fontname" : "Avenir Medium",
					"fontsize" : 12.0,
					"id" : "obj-29",
					"maxclass" : "newobj",
					"numinlets" : 1,
					"numoutlets" : 1,
					"outlettype" : [ "" ],
					"patching_rect" : [ 180.0, 579.0, 121.0, 23.0 ],
					"text" : "prepend setElement"
				}

			}
, 			{
				"box" : 				{
					"fontname" : "Avenir Medium",
					"fontsize" : 12.0,
					"id" : "obj-15",
					"maxclass" : "message",
					"numinlets" : 2,
					"numoutlets" : 1,
					"outlettype" : [ "" ],
					"patching_rect" : [ 270.0, 459.0, 53.0, 21.0 ],
					"text" : "compile",
					"varname" : "messagenx8639797"
				}

			}
, 			{
				"box" : 				{
					"id" : "obj-7",
					"maxclass" : "button",
					"numinlets" : 1,
					"numoutlets" : 1,
					"outlettype" : [ "bang" ],
					"patching_rect" : [ 270.0, 10.0, 58.0, 58.0 ],
					"presentation" : 1,
					"presentation_rect" : [ 270.0, 10.0, 58.0, 58.0 ],
					"varname" : "button_2"
				}

			}
, 			{
				"box" : 				{
					"id" : "obj-79",
					"maxclass" : "dial",
					"numinlets" : 1,
					"numoutlets" : 1,
					"outlettype" : [ "float" ],
					"parameter_enable" : 0,
					"patching_rect" : [ 10.0, 10.0, 96.0, 96.0 ],
					"presentation" : 1,
					"presentation_rect" : [ 10.0, 10.0, 96.0, 96.0 ],
					"varname" : "dial_3"
				}

			}
, 			{
				"box" : 				{
					"fontname" : "Avenir Medium",
					"fontsize" : 12.0,
					"id" : "obj-76",
					"maxclass" : "message",
					"numinlets" : 2,
					"numoutlets" : 1,
					"outlettype" : [ "" ],
					"patching_rect" : [ 330.0, 459.0, 93.0, 21.0 ],
					"text" : "generateHTML",
					"varname" : "messagenx9460315"
				}

			}
, 			{
				"box" : 				{
					"fontname" : "Avenir Medium",
					"fontsize" : 12.0,
					"id" : "obj-43",
					"maxclass" : "message",
					"numinlets" : 2,
					"numoutlets" : 1,
					"outlettype" : [ "" ],
					"patching_rect" : [ 430.0, 459.0, 86.0, 21.0 ],
					"text" : "findUIObjects",
					"varname" : "messagenx6273859"
				}

			}
, 			{
				"box" : 				{
					"fontname" : "Avenir Medium",
					"fontsize" : 12.0,
					"id" : "obj-6",
					"maxclass" : "newobj",
					"numinlets" : 1,
					"numoutlets" : 0,
					"patching_rect" : [ 330.0, 539.0, 36.0, 23.0 ],
					"text" : "print"
				}

			}
, 			{
				"box" : 				{
					"fontname" : "Avenir Medium",
					"fontsize" : 12.0,
					"id" : "obj-5",
					"maxclass" : "newobj",
					"numinlets" : 1,
					"numoutlets" : 1,
					"outlettype" : [ "" ],
					"patching_rect" : [ 330.0, 500.0, 85.0, 23.0 ],
					"saved_object_attributes" : 					{
						"filename" : "ui_compiler",
						"parameter_enable" : 0
					}
,
					"text" : "js ui_compiler"
				}

			}
, 			{
				"box" : 				{
					"id" : "obj-2",
					"maxclass" : "button",
					"numinlets" : 1,
					"numoutlets" : 1,
					"outlettype" : [ "bang" ],
					"patching_rect" : [ 170.0, 10.0, 96.0, 96.0 ],
					"presentation" : 1,
					"presentation_rect" : [ 170.0, 10.0, 96.0, 96.0 ],
					"varname" : "dialit"
				}

			}
, 			{
				"box" : 				{
					"fontname" : "Avenir Medium",
					"fontsize" : 12.0,
					"id" : "obj-10",
					"maxclass" : "newobj",
					"numinlets" : 1,
					"numoutlets" : 1,
					"outlettype" : [ "" ],
					"patching_rect" : [ 180.0, 519.0, 101.0, 23.0 ],
					"text" : "udpreceive 7475"
				}

			}
, 			{
				"box" : 				{
					"fontname" : "Avenir Medium",
					"fontsize" : 12.0,
					"id" : "obj-12",
					"maxclass" : "newobj",
					"numinlets" : 1,
					"numoutlets" : 0,
					"patching_rect" : [ 200.0, 549.0, 100.0, 23.0 ],
					"text" : "print incoming"
				}

			}
, 			{
				"box" : 				{
					"fontname" : "Avenir Medium",
					"fontsize" : 12.0,
					"id" : "obj-1",
					"maxclass" : "newobj",
					"numinlets" : 1,
					"numoutlets" : 1,
					"outlettype" : [ "" ],
					"patching_rect" : [ 60.0, 577.0, 100.0, 23.0 ],
					"text" : "udpreceive 7070"
				}

			}
, 			{
				"box" : 				{
					"fontname" : "Avenir Medium",
					"fontsize" : 12.0,
					"id" : "obj-3",
					"maxclass" : "newobj",
					"numinlets" : 1,
					"numoutlets" : 0,
					"patching_rect" : [ 60.0, 607.0, 109.0, 23.0 ],
					"text" : "print incomingIOS"
				}

			}
, 			{
				"box" : 				{
					"bgcolor" : [ 0.382953, 0.666667, 0.655416, 1.0 ],
					"id" : "obj-72",
					"maxclass" : "panel",
					"numinlets" : 1,
					"numoutlets" : 0,
					"patching_rect" : [ 531.0, 10.0, 535.0, 776.0 ],
					"varname" : "panelnx5418868"
				}

			}
 ],
		"lines" : [ 			{
				"patchline" : 				{
					"destination" : [ "obj-29", 0 ],
					"disabled" : 0,
					"hidden" : 0,
					"source" : [ "obj-1", 0 ]
				}

			}
, 			{
				"patchline" : 				{
					"destination" : [ "obj-3", 0 ],
					"disabled" : 0,
					"hidden" : 0,
					"source" : [ "obj-1", 0 ]
				}

			}
, 			{
				"patchline" : 				{
					"destination" : [ "obj-12", 0 ],
					"disabled" : 0,
					"hidden" : 0,
					"source" : [ "obj-10", 0 ]
				}

			}
, 			{
				"patchline" : 				{
					"destination" : [ "obj-29", 0 ],
					"disabled" : 0,
					"hidden" : 0,
					"source" : [ "obj-10", 0 ]
				}

			}
, 			{
				"patchline" : 				{
					"destination" : [ "obj-5", 0 ],
					"disabled" : 0,
					"hidden" : 0,
					"source" : [ "obj-15", 0 ]
				}

			}
, 			{
				"patchline" : 				{
					"destination" : [ "obj-43", 0 ],
					"disabled" : 0,
					"hidden" : 0,
					"source" : [ "obj-18", 0 ]
				}

			}
, 			{
				"patchline" : 				{
					"destination" : [ "obj-5", 0 ],
					"disabled" : 0,
					"hidden" : 0,
					"midpoints" : [ 189.5, 611.0, 327.5, 611.0, 327.5, 489.0, 339.5, 489.0 ],
					"source" : [ "obj-29", 0 ]
				}

			}
, 			{
				"patchline" : 				{
					"destination" : [ "obj-46", 0 ],
					"disabled" : 0,
					"hidden" : 0,
					"source" : [ "obj-40", 1 ]
				}

			}
, 			{
				"patchline" : 				{
					"destination" : [ "obj-44", 0 ],
					"disabled" : 0,
					"hidden" : 0,
<<<<<<< HEAD
					"source" : [ "obj-29", 0 ]
=======
					"midpoints" : [ 653.0, 669.0, 846.0, 669.0, 846.0, 607.0, 544.5, 607.0 ],
					"source" : [ "obj-41", 1 ]
				}

			}
, 			{
				"patchline" : 				{
					"destination" : [ "obj-44", 0 ],
					"disabled" : 0,
					"hidden" : 0,
					"source" : [ "obj-42", 0 ]
>>>>>>> 0d86b4a1
				}

			}
, 			{
				"patchline" : 				{
					"destination" : [ "obj-5", 0 ],
					"disabled" : 0,
					"hidden" : 0,
					"source" : [ "obj-43", 0 ]
				}

			}
, 			{
				"patchline" : 				{
					"destination" : [ "obj-40", 0 ],
					"disabled" : 0,
					"hidden" : 0,
					"source" : [ "obj-44", 0 ]
				}

			}
, 			{
				"patchline" : 				{
					"destination" : [ "obj-41", 0 ],
					"disabled" : 0,
					"hidden" : 0,
					"source" : [ "obj-44", 1 ]
				}

			}
, 			{
				"patchline" : 				{
					"destination" : [ "obj-5", 0 ],
					"disabled" : 0,
					"hidden" : 0,
					"source" : [ "obj-46", 0 ]
				}

			}
, 			{
				"patchline" : 				{
					"destination" : [ "obj-53", 0 ],
					"disabled" : 0,
					"hidden" : 0,
					"source" : [ "obj-5", 0 ]
				}

			}
, 			{
				"patchline" : 				{
					"destination" : [ "obj-6", 0 ],
					"disabled" : 0,
					"hidden" : 0,
					"source" : [ "obj-5", 0 ]
				}

			}
, 			{
				"patchline" : 				{
					"destination" : [ "obj-5", 0 ],
					"disabled" : 0,
					"hidden" : 0,
					"source" : [ "obj-50", 0 ]
				}

			}
, 			{
				"patchline" : 				{
					"destination" : [ "obj-56", 1 ],
					"disabled" : 0,
					"hidden" : 0,
					"source" : [ "obj-53", 0 ]
				}

			}
, 			{
				"patchline" : 				{
					"destination" : [ "obj-58", 0 ],
					"disabled" : 0,
					"hidden" : 0,
					"source" : [ "obj-53", 0 ]
				}

			}
, 			{
				"patchline" : 				{
					"destination" : [ "obj-58", 0 ],
					"disabled" : 0,
					"hidden" : 0,
					"source" : [ "obj-56", 0 ]
				}

			}
, 			{
				"patchline" : 				{
					"destination" : [ "obj-13", 0 ],
					"disabled" : 0,
					"hidden" : 0,
					"source" : [ "obj-57", 0 ]
				}

			}
, 			{
				"patchline" : 				{
					"destination" : [ "obj-57", 0 ],
					"disabled" : 0,
					"hidden" : 0,
					"source" : [ "obj-58", 0 ]
				}

			}
, 			{
				"patchline" : 				{
					"destination" : [ "obj-5", 0 ],
					"disabled" : 0,
					"hidden" : 0,
					"source" : [ "obj-67", 0 ]
				}

			}
, 			{
				"patchline" : 				{
					"destination" : [ "obj-18", 0 ],
					"disabled" : 0,
					"hidden" : 0,
					"midpoints" : [ 339.5, 418.5, 439.5, 418.5 ],
					"source" : [ "obj-69", 0 ]
				}

			}
, 			{
				"patchline" : 				{
					"destination" : [ "obj-70", 0 ],
					"disabled" : 0,
					"hidden" : 0,
					"source" : [ "obj-69", 0 ]
				}

			}
, 			{
				"patchline" : 				{
					"destination" : [ "obj-8", 0 ],
					"disabled" : 0,
					"hidden" : 0,
					"midpoints" : [ 339.5, 410.5, 540.5, 410.5 ],
					"source" : [ "obj-69", 0 ]
				}

			}
, 			{
				"patchline" : 				{
					"destination" : [ "obj-76", 0 ],
					"disabled" : 0,
					"hidden" : 0,
					"source" : [ "obj-70", 0 ]
				}

			}
, 			{
				"patchline" : 				{
					"destination" : [ "obj-5", 0 ],
					"disabled" : 0,
					"hidden" : 0,
					"source" : [ "obj-76", 0 ]
				}

			}
, 			{
				"patchline" : 				{
					"destination" : [ "obj-5", 0 ],
					"disabled" : 0,
					"hidden" : 0,
					"source" : [ "obj-8", 0 ]
				}

			}
 ],
		"parameters" : 		{
			"obj-26" : [ "live.dial", "live.dial", 0 ],
			"obj-24" : [ "live.slider", "live.slider", 0 ],
			"obj-30" : [ "live.toggle[1]", "live.toggle", 0 ],
			"obj-25" : [ "live.button", "live.button", 0 ],
			"obj-27" : [ "live.button[1]", "live.button", 0 ],
			"obj-28" : [ "live.toggle", "live.toggle", 0 ]
		}
,
		"dependency_cache" : [ 			{
				"name" : "ui_compiler.js",
				"bootpath" : "/Users/allison/Sites/NEXUS/nexusUp",
				"patcherrelativepath" : ".",
				"type" : "TEXT",
				"implicit" : 1
			}
 ]
	}

}<|MERGE_RESOLUTION|>--- conflicted
+++ resolved
@@ -8,11 +8,7 @@
 			"architecture" : "x86"
 		}
 ,
-<<<<<<< HEAD
-		"rect" : [ 440.0, 44.0, 579.0, 662.0 ],
-=======
 		"rect" : [ 502.0, 55.0, 1080.0, 798.0 ],
->>>>>>> 0d86b4a1
 		"bglocked" : 0,
 		"openinpresentation" : 0,
 		"default_fontsize" : 12.0,
@@ -148,11 +144,6 @@
 					"numinlets" : 2,
 					"numoutlets" : 1,
 					"outlettype" : [ "" ],
-<<<<<<< HEAD
-					"patching_rect" : [ 10.0, 484.5, 129.0, 21.0 ],
-					"text" : "send a message!",
-					"varname" : "messagenx5976729"
-=======
 					"patching_rect" : [ 707.0, 413.5, 363.0, 54.0 ],
 					"text" : "\"http://qrfree.kaywa.com/?l=1&s=8&d=http%3A%2F%2F192.168.20.107%2FNEXUS%2FnexusUp%2FnexusUp.html alt=QRCode/\"",
 					"varname" : "messagenx9626595"
@@ -317,7 +308,6 @@
 					"outlettype" : [ "" ],
 					"patching_rect" : [ 580.0, 110.0, 280.0, 280.0 ],
 					"url" : "http://qrfree.kaywa.com/?l=1&s=8&d=http%3A%2F%2F192.168.20.107%2FNEXUS%2FnexusUp%2FnexusUp.html"
->>>>>>> 0d86b4a1
 				}
 
 			}
@@ -1279,9 +1269,6 @@
 					"destination" : [ "obj-44", 0 ],
 					"disabled" : 0,
 					"hidden" : 0,
-<<<<<<< HEAD
-					"source" : [ "obj-29", 0 ]
-=======
 					"midpoints" : [ 653.0, 669.0, 846.0, 669.0, 846.0, 607.0, 544.5, 607.0 ],
 					"source" : [ "obj-41", 1 ]
 				}
@@ -1293,7 +1280,6 @@
 					"disabled" : 0,
 					"hidden" : 0,
 					"source" : [ "obj-42", 0 ]
->>>>>>> 0d86b4a1
 				}
 
 			}
